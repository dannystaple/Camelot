#  ============================================================================
#
#  Copyright (C) 2007-2012 Conceptive Engineering bvba. All rights reserved.
#  www.conceptive.be / project-camelot@conceptive.be
#
#  This file is part of the Camelot Library.
#
#  This file may be used under the terms of the GNU General Public
#  License version 2.0 as published by the Free Software Foundation
#  and appearing in the file license.txt included in the packaging of
#  this file.  Please review this information to ensure GNU
#  General Public Licensing requirements will be met.
#
#  If you are unsure which license is appropriate for your use, please
#  visit www.python-camelot.com or contact project-camelot@conceptive.be
#
#  This file is provided AS IS with NO WARRANTY OF ANY KIND, INCLUDING THE
#  WARRANTY OF DESIGN, MERCHANTABILITY AND FITNESS FOR A PARTICULAR PURPOSE.
#
#  For use of this library in commercial applications, please contact
#  project-camelot@conceptive.be
#
#  ============================================================================

"""Set of classes to store authentication and permissions
"""

import datetime
import threading

from sqlalchemy.types import Date, Unicode, DateTime
from sqlalchemy.schema import Column
from sqlalchemy import orm

import camelot.types
<<<<<<< HEAD
from camelot.core.orm import Entity, using_options, Field
=======
from camelot.core.orm import Entity, Session
>>>>>>> 06f3a30c
from camelot.core.utils import ugettext_lazy as _
from camelot.admin.entity_admin import EntityAdmin

def end_of_times():
    return datetime.date( year = 2400, month = 12, day = 31 )

_current_authentication_ = threading.local()

def get_current_authentication( _obj = None ):
    """Get the currently logged in :class:'AuthenticationMechanism'"""
    global _current_authentication_
    if not hasattr( _current_authentication_, 'mechanism' ) or not _current_authentication_.mechanism:
        import getpass
        _current_authentication_.mechanism = AuthenticationMechanism.get_or_create( unicode( getpass.getuser(), encoding='utf-8', errors='ignore' ) )
    return _current_authentication_.mechanism

def clear_current_authentication():
    _current_authentication_.mechanism = None

def update_last_login():
    """Update the last login of the current person to now"""
    authentication = get_current_authentication()
    authentication.last_login = datetime.datetime.now()
    session = orm.object_session( authentication )
    if session:
        session.flush()

class AuthenticationMechanism( Entity ):
    
    __tablename__ = 'authentication_mechanism'
    
    authentication_type = Column( camelot.types.Enumeration( [ (1, 'operating_system'),
                                                               (2, 'database') ] ),
                                  nullable = False, 
                                  index = True , 
                                  default = 'operating_system' )
    username = Column( Unicode( 40 ), nullable = False, index = True, unique = True )
    password = Column( Unicode( 200 ), nullable = True, index = False, default = None )
    from_date = Column( Date(), default = datetime.date.today, nullable = False, index = True )
    thru_date = Column( Date(), default = end_of_times, nullable = False, index = True )
    last_login = Column( DateTime() )

    @classmethod
    def get_or_create( cls, username ):
        session = Session()
        authentication = session.query( cls ).filter_by( username = username ).first()
        if not authentication:
            authentication = cls( username = username )
            session.add( authentication )
            session.flush()
        return authentication

    def __unicode__( self ):
        return self.username
    
    class Admin( EntityAdmin ):
        verbose_name = _('Authentication mechanism')
        list_display = ['authentication_type', 'username', 'from_date', 'thru_date', 'last_login']<|MERGE_RESOLUTION|>--- conflicted
+++ resolved
@@ -33,11 +33,7 @@
 from sqlalchemy import orm
 
 import camelot.types
-<<<<<<< HEAD
-from camelot.core.orm import Entity, using_options, Field
-=======
 from camelot.core.orm import Entity, Session
->>>>>>> 06f3a30c
 from camelot.core.utils import ugettext_lazy as _
 from camelot.admin.entity_admin import EntityAdmin
 
