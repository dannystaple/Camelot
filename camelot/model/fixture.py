--- conflicted
+++ resolved
@@ -22,15 +22,10 @@
 #
 #  ============================================================================
 
-<<<<<<< HEAD
-from camelot.core.orm import Entity, using_options, Field
-from sqlalchemy.types import Unicode, INT
-=======
 from camelot.core.orm import Entity, Session
 
 from sqlalchemy.schema import Column
 from sqlalchemy.types import Unicode, Integer
->>>>>>> 06f3a30c
 
 """Classes to support the loading and updating of required datasets into the 
 database.  The use of this classes is documented in the reference
