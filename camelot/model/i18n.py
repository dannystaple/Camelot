#  ============================================================================
#
#  Copyright (C) 2007-2012 Conceptive Engineering bvba. All rights reserved.
#  www.conceptive.be / project-camelot@conceptive.be
#
#  This file is part of the Camelot Library.
#
#  This file may be used under the terms of the GNU General Public
#  License version 2.0 as published by the Free Software Foundation
#  and appearing in the file license.txt included in the packaging of
#  this file.  Please review this information to ensure GNU
#  General Public Licensing requirements will be met.
#
#  If you are unsure which license is appropriate for your use, please
#  visit www.python-camelot.com or contact project-camelot@conceptive.be
#
#  This file is provided AS IS with NO WARRANTY OF ANY KIND, INCLUDING THE
#  WARRANTY OF DESIGN, MERCHANTABILITY AND FITNESS FOR A PARTICULAR PURPOSE.
#
#  For use of this library in commercial applications, please contact
#  project-camelot@conceptive.be
#
#  ============================================================================

"""Set of classes to store internationalization data in the database.  Camelot
applications can be translated by the developer using regular PO files, or by
the user.  In case the user makes a translation, this translation is stored into
the `Translation` table.  This table can be exported to PO files for inclusion
in the development cycle.
"""
<<<<<<< HEAD

from camelot.admin.action import Action
import camelot.types
from camelot.core.orm import Entity, using_options, Field
from sqlalchemy.types import Unicode, INT

from camelot.admin.entity_admin import EntityAdmin
from camelot.view.art import Icon
=======

from camelot.core.orm import Entity, Session
>>>>>>> 06f3a30c
from camelot.core.utils import ugettext_lazy as _
from camelot.admin.action import Action
from camelot.admin.entity_admin import EntityAdmin
from camelot.view.art import Icon
from camelot.view.utils import default_language
import camelot.types

from sqlalchemy import sql
from sqlalchemy.schema import Column
from sqlalchemy.types import Unicode, INT

import logging
logger = logging.getLogger( 'camelot.model.i18n' )

class ExportAsPO( Action ):

    verbose_name = _('PO Export')
    icon = Icon('tango/16x16/actions/document-save.png')

    def model_run( self, model_context ):
        from camelot.view.action_steps import SelectFile
        select_file = SelectFile()
        select_file.existing = False
        filenames = yield select_file
        for filename in filenames:
            file = open(filename, 'w')
            for translation in model_context.get_collection():
                file.write( (u'msgid  "%s"\n'%translation.source).encode('utf-8') )
                file.write( (u'msgstr "%s"\n\n'%translation.value).encode('utf-8') )
                
        
class Translation( Entity ):
    """Table to store user generated translations or customization.
    """
    
    __tablename__ = 'translation'
    
    language = Column( camelot.types.Language, index = True, nullable = False )
    source = Column( Unicode( 500 ), index = True, nullable = False )
    # value needs to be indexed as well, because when starting up we
    # want to load only the translations that have a value specified
    value = Column( Unicode( 500 ), index = True )
    cid = Column( INT(), default = 0, index = True )
    uid = Column( INT(), default = 0, index = True )

    # cache, to prevent too much of the same sql queries
    _cache = dict()

    class Admin( EntityAdmin ):
        verbose_name_plural = _( 'Translations' )
        form_size = ( 700, 150 )
        list_display = ['source', 'language', 'value', 'uid']
        list_filter = ['language']
        list_actions = [ExportAsPO()]
        field_attributes = { 'language':{ 'default':default_language } }

    @classmethod
    def translate( cls, source, language ):
        """Translate source to language, return None if no translation is found"""
        if source:
            key = ( source, language )
            if key in cls._cache:
                return cls._cache[key]
            query = Session().query( cls )
            query = query.filter( sql.and_( cls.source == unicode( source ),
                                            cls.language == language,
                                            cls.uid != 0 ) )
            translation = query.first()
            if translation:
                cls._cache[key] = translation.value
                return translation.value
            return None
        return ''

    @classmethod
    def translate_or_register( cls, source, language ):
        """Translate source to language, if no translation is found, register the
        source as to be translated and return the source"""
        if source:
            source = unicode( source )
            translation = cls.translate( source, language )
            if not translation:
                session = Session()
                query = session.query( cls )
                translation = query.filter_by( source = source, 
                                               language = language ).first()
                if not translation:
                    if ( source, language ) not in cls._cache:
                        registered_translation = Translation( source = source, 
                                                              language = language )
                        cls._cache[( source, language )] = source
                        session.flush( [registered_translation] )
                        logger.debug( 'registed %s with id %s' % ( source, registered_translation.id ) )
                return source
            return translation
        return ''
<|MERGE_RESOLUTION|>--- conflicted
+++ resolved
@@ -28,112 +28,101 @@
 the `Translation` table.  This table can be exported to PO files for inclusion
 in the development cycle.
 """
-<<<<<<< HEAD
-
-from camelot.admin.action import Action
-import camelot.types
-from camelot.core.orm import Entity, using_options, Field
-from sqlalchemy.types import Unicode, INT
-
-from camelot.admin.entity_admin import EntityAdmin
-from camelot.view.art import Icon
-=======
 
 from camelot.core.orm import Entity, Session
->>>>>>> 06f3a30c
-from camelot.core.utils import ugettext_lazy as _
+from camelot.core.utils import ugettext_lazy as _
 from camelot.admin.action import Action
 from camelot.admin.entity_admin import EntityAdmin
 from camelot.view.art import Icon
-from camelot.view.utils import default_language
+from camelot.view.utils import default_language
 import camelot.types
 
 from sqlalchemy import sql
-from sqlalchemy.schema import Column
-from sqlalchemy.types import Unicode, INT
-
-import logging
-logger = logging.getLogger( 'camelot.model.i18n' )
-
-class ExportAsPO( Action ):
+from sqlalchemy.schema import Column
+from sqlalchemy.types import Unicode, INT
+
+import logging
+logger = logging.getLogger( 'camelot.model.i18n' )
+
+class ExportAsPO( Action ):
 
     verbose_name = _('PO Export')
     icon = Icon('tango/16x16/actions/document-save.png')
 
-    def model_run( self, model_context ):
+    def model_run( self, model_context ):
         from camelot.view.action_steps import SelectFile
         select_file = SelectFile()
         select_file.existing = False
         filenames = yield select_file
         for filename in filenames:
-            file = open(filename, 'w')
-            for translation in model_context.get_collection():
-                file.write( (u'msgid  "%s"\n'%translation.source).encode('utf-8') )
-                file.write( (u'msgstr "%s"\n\n'%translation.value).encode('utf-8') )
-                
-        
+            file = open(filename, 'w')
+            for translation in model_context.get_collection():
+                file.write( (u'msgid  "%s"\n'%translation.source).encode('utf-8') )
+                file.write( (u'msgstr "%s"\n\n'%translation.value).encode('utf-8') )
+                
+        
 class Translation( Entity ):
     """Table to store user generated translations or customization.
     """
-    
+    
     __tablename__ = 'translation'
-    
-    language = Column( camelot.types.Language, index = True, nullable = False )
-    source = Column( Unicode( 500 ), index = True, nullable = False )
-    # value needs to be indexed as well, because when starting up we
-    # want to load only the translations that have a value specified
-    value = Column( Unicode( 500 ), index = True )
-    cid = Column( INT(), default = 0, index = True )
-    uid = Column( INT(), default = 0, index = True )
-
-    # cache, to prevent too much of the same sql queries
-    _cache = dict()
-
-    class Admin( EntityAdmin ):
-        verbose_name_plural = _( 'Translations' )
-        form_size = ( 700, 150 )
-        list_display = ['source', 'language', 'value', 'uid']
-        list_filter = ['language']
-        list_actions = [ExportAsPO()]
-        field_attributes = { 'language':{ 'default':default_language } }
-
-    @classmethod
-    def translate( cls, source, language ):
-        """Translate source to language, return None if no translation is found"""
-        if source:
-            key = ( source, language )
-            if key in cls._cache:
+    
+    language = Column( camelot.types.Language, index = True, nullable = False )
+    source = Column( Unicode( 500 ), index = True, nullable = False )
+    # value needs to be indexed as well, because when starting up we
+    # want to load only the translations that have a value specified
+    value = Column( Unicode( 500 ), index = True )
+    cid = Column( INT(), default = 0, index = True )
+    uid = Column( INT(), default = 0, index = True )
+
+    # cache, to prevent too much of the same sql queries
+    _cache = dict()
+
+    class Admin( EntityAdmin ):
+        verbose_name_plural = _( 'Translations' )
+        form_size = ( 700, 150 )
+        list_display = ['source', 'language', 'value', 'uid']
+        list_filter = ['language']
+        list_actions = [ExportAsPO()]
+        field_attributes = { 'language':{ 'default':default_language } }
+
+    @classmethod
+    def translate( cls, source, language ):
+        """Translate source to language, return None if no translation is found"""
+        if source:
+            key = ( source, language )
+            if key in cls._cache:
                 return cls._cache[key]
             query = Session().query( cls )
             query = query.filter( sql.and_( cls.source == unicode( source ),
                                             cls.language == language,
-                                            cls.uid != 0 ) )
-            translation = query.first()
-            if translation:
-                cls._cache[key] = translation.value
-                return translation.value
-            return None
-        return ''
-
-    @classmethod
-    def translate_or_register( cls, source, language ):
-        """Translate source to language, if no translation is found, register the
-        source as to be translated and return the source"""
-        if source:
-            source = unicode( source )
-            translation = cls.translate( source, language )
+                                            cls.uid != 0 ) )
+            translation = query.first()
+            if translation:
+                cls._cache[key] = translation.value
+                return translation.value
+            return None
+        return ''
+
+    @classmethod
+    def translate_or_register( cls, source, language ):
+        """Translate source to language, if no translation is found, register the
+        source as to be translated and return the source"""
+        if source:
+            source = unicode( source )
+            translation = cls.translate( source, language )
             if not translation:
                 session = Session()
                 query = session.query( cls )
                 translation = query.filter_by( source = source, 
-                                               language = language ).first()
-                if not translation:
-                    if ( source, language ) not in cls._cache:
+                                               language = language ).first()
+                if not translation:
+                    if ( source, language ) not in cls._cache:
                         registered_translation = Translation( source = source, 
-                                                              language = language )
-                        cls._cache[( source, language )] = source
-                        session.flush( [registered_translation] )
-                        logger.debug( 'registed %s with id %s' % ( source, registered_translation.id ) )
-                return source
-            return translation
-        return ''
+                                                              language = language )
+                        cls._cache[( source, language )] = source
+                        session.flush( [registered_translation] )
+                        logger.debug( 'registed %s with id %s' % ( source, registered_translation.id ) )
+                return source
+            return translation
+        return ''